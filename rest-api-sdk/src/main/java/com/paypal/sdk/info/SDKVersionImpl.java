--- conflicted
+++ resolved
@@ -15,11 +15,7 @@
 	/**
 	 * SDK Version used in User-Agent HTTP header
 	 */
-<<<<<<< HEAD
-	private static final String SDK_VERSION = "0.11.0";
-=======
 	private static final String SDK_VERSION = "0.11.1";
->>>>>>> d22dde98
 	
 	public String getSDKId() {
 		return SDK_ID;	
