--- conflicted
+++ resolved
@@ -1,857 +1,464 @@
-<<<<<<< HEAD
-package com.paypal.api.payments;
-
-import java.util.ArrayList;
-import java.util.HashMap;
-import java.util.List;
-
-import com.paypal.base.Constants;
-import com.paypal.base.rest.APIContext;
-import com.paypal.base.rest.HttpMethod;
-import com.paypal.base.rest.PayPalRESTException;
-import com.paypal.base.rest.PayPalResource;
-import com.paypal.base.rest.RESTUtil;
-import com.paypal.base.sdk.info.SDKVersionImpl;
-
-public class WebProfile  extends PayPalResource {
-
-	/**
-	 * Unique ID of the web experience profile.
-	 */
-	private String id;
-
-	/**
-	 * Name of the web experience profile. Unique only among the profiles for a given merchant.
-	 */
-	private String name;
-
-	/**
-	 * Parameters for flow configuration.
-	 */
-	private FlowConfig flowConfig;
-
-	/**
-	 * Parameters for input fields customization.
-	 */
-	private InputFields inputFields;
-
-	/**
-	 * Parameters for style and presentation.
-	 */
-	private Presentation presentation;
-
-	/**
-	 * Default Constructor
-	 */
-	public WebProfile() {
-	}
-
-	/**
-	 * Parameterized Constructor
-	 */
-	public WebProfile(String name) {
-		this.name = name;
-	}
-
-
-	/**
-	 * Setter for id
-	 */
-	public WebProfile setId(String id) {
-		this.id = id;
-		return this;
-	}
-
-	/**
-	 * Getter for id
-	 */
-	public String getId() {
-		return this.id;
-	}
-
-
-	/**
-	 * Setter for name
-	 */
-	public WebProfile setName(String name) {
-		this.name = name;
-		return this;
-	}
-
-	/**
-	 * Getter for name
-	 */
-	public String getName() {
-		return this.name;
-	}
-
-
-	/**
-	 * Setter for flowConfig
-	 */
-	public WebProfile setFlowConfig(FlowConfig flowConfig) {
-		this.flowConfig = flowConfig;
-		return this;
-	}
-
-	/**
-	 * Getter for flowConfig
-	 */
-	public FlowConfig getFlowConfig() {
-		return this.flowConfig;
-	}
-
-
-	/**
-	 * Setter for inputFields
-	 */
-	public WebProfile setInputFields(InputFields inputFields) {
-		this.inputFields = inputFields;
-		return this;
-	}
-
-	/**
-	 * Getter for inputFields
-	 */
-	public InputFields getInputFields() {
-		return this.inputFields;
-	}
-
-
-	/**
-	 * Setter for presentation
-	 */
-	public WebProfile setPresentation(Presentation presentation) {
-		this.presentation = presentation;
-		return this;
-	}
-
-	/**
-	 * Getter for presentation
-	 */
-	public Presentation getPresentation() {
-		return this.presentation;
-	}
-
-
-	/**
-	 * Create a web experience profile by passing the name of the profile and other profile details in the request JSON to the request URI.
-	 * @param accessToken
-	 *            Access Token used for the API call.
-	 * @return CreateProfileResponse
-	 * @throws PayPalRESTException
-	 */
-	public CreateProfileResponse create(String accessToken) throws PayPalRESTException {
-		APIContext apiContext = new APIContext(accessToken);
-		return create(apiContext);
-	}
-
-	/**
-	 * Create a web experience profile by passing the name of the profile and other profile details in the request JSON to the request URI.
-	 * @param apiContext
-	 *            {@link APIContext} used for the API call.
-	 * @return CreateProfileResponse
-	 * @throws PayPalRESTException
-	 */
-	public CreateProfileResponse create(APIContext apiContext) throws PayPalRESTException {
-		if (apiContext == null) {
-			throw new IllegalArgumentException("APIContext cannot be null");
-		}
-		if (apiContext.getAccessToken() == null || apiContext.getAccessToken().trim().length() <= 0) {
-			throw new IllegalArgumentException("AccessToken cannot be null or empty");
-		}
-		if (apiContext.getHTTPHeaders() == null) {
-			apiContext.setHTTPHeaders(new HashMap<String, String>());
-		}
-		apiContext.getHTTPHeaders().put(Constants.HTTP_CONTENT_TYPE_HEADER, Constants.HTTP_CONTENT_TYPE_JSON);
-		apiContext.setSdkVersion(new SDKVersionImpl());
-		String resourcePath = "v1/payment-experience/web-profiles";
-		String payLoad = this.toJSON();
-		return configureAndExecute(apiContext, HttpMethod.POST, resourcePath, payLoad, CreateProfileResponse.class);
-	}
-
-
-	/**
-	 * Update a web experience profile by passing the ID of the profile to the request URI. In addition, pass the profile details in the request JSON. If your request does not include values for all profile detail fields, the previously set values for the omitted fields are removed by this operation.
-	 * @param accessToken
-	 *            Access Token used for the API call.
-	 * @throws PayPalRESTException
-	 */
-	public void update(String accessToken) throws PayPalRESTException {
-		APIContext apiContext = new APIContext(accessToken);
-		update(apiContext);
-		return;
-	}
-
-	/**
-	 * Update a web experience profile by passing the ID of the profile to the request URI. In addition, pass the profile details in the request JSON. If your request does not include values for all profile detail fields, the previously set values for the omitted fields are removed by this operation.
-	 * @param apiContext
-	 *            {@link APIContext} used for the API call.
-	 * @throws PayPalRESTException
-	 */
-	public void update(APIContext apiContext) throws PayPalRESTException {
-		if (apiContext == null) {
-			throw new IllegalArgumentException("APIContext cannot be null");
-		}
-		if (apiContext.getAccessToken() == null || apiContext.getAccessToken().trim().length() <= 0) {
-			throw new IllegalArgumentException("AccessToken cannot be null or empty");
-		}
-		if (apiContext.getHTTPHeaders() == null) {
-			apiContext.setHTTPHeaders(new HashMap<String, String>());
-		}
-		apiContext.getHTTPHeaders().put(Constants.HTTP_CONTENT_TYPE_HEADER, Constants.HTTP_CONTENT_TYPE_JSON);
-		apiContext.setSdkVersion(new SDKVersionImpl());
-		if (this.getId() == null) {
-			throw new IllegalArgumentException("Id cannot be null");
-		}
-		Object[] parameters = new Object[] {this.getId()};
-		String pattern = "v1/payment-experience/web-profiles/{0}";
-		String resourcePath = RESTUtil.formatURIPath(pattern, parameters);
-		String payLoad = this.toJSON();
-		configureAndExecute(apiContext, HttpMethod.PUT, resourcePath, payLoad, null);
-		return;
-	}
-
-
-	/**
-	 * Partially update an existing web experience profile by passing the ID of the profile to the request URI. In addition, pass a patch object in the request JSON that specifies the operation to perform, path of the profile location to update, and a new value if needed to complete the operation.
-	 * @param accessToken
-	 *            Access Token used for the API call.
-	 * @param patchRequest
-	 *            PatchRequest
-	 * @throws PayPalRESTException
-	 */
-	public void partialUpdate(String accessToken, PatchRequest patchRequest) throws PayPalRESTException {
-		APIContext apiContext = new APIContext(accessToken);
-		partialUpdate(apiContext, patchRequest);
-		return;
-	}
-
-	/**
-	 * Partially update an existing web experience profile by passing the ID of the profile to the request URI. In addition, pass a patch object in the request JSON that specifies the operation to perform, path of the profile location to update, and a new value if needed to complete the operation.
-	 * @param apiContext
-	 *            {@link APIContext} used for the API call.
-	 * @param patchRequest
-	 *            PatchRequest
-	 * @throws PayPalRESTException
-	 */
-	public void partialUpdate(APIContext apiContext, PatchRequest patchRequest) throws PayPalRESTException {
-		if (apiContext == null) {
-			throw new IllegalArgumentException("APIContext cannot be null");
-		}
-		if (apiContext.getAccessToken() == null || apiContext.getAccessToken().trim().length() <= 0) {
-			throw new IllegalArgumentException("AccessToken cannot be null or empty");
-		}
-		if (apiContext.getHTTPHeaders() == null) {
-			apiContext.setHTTPHeaders(new HashMap<String, String>());
-		}
-		apiContext.getHTTPHeaders().put(Constants.HTTP_CONTENT_TYPE_HEADER, Constants.HTTP_CONTENT_TYPE_JSON);
-		apiContext.setSdkVersion(new SDKVersionImpl());
-		if (this.getId() == null) {
-			throw new IllegalArgumentException("Id cannot be null");
-		}
-		if (patchRequest == null) {
-			throw new IllegalArgumentException("patchRequest cannot be null");
-		}
-		Object[] parameters = new Object[] {this.getId()};
-		String pattern = "v1/payment-experience/web-profiles/{0}";
-		String resourcePath = RESTUtil.formatURIPath(pattern, parameters);
-		String payLoad = patchRequest.toJSON();
-		configureAndExecute(apiContext, HttpMethod.PATCH, resourcePath, payLoad, null);
-		return;
-	}
-
-
-	/**
-	 * Retrieve the details of a particular web experience profile by passing the ID of the profile to the request URI.
-	 * @param accessToken
-	 *            Access Token used for the API call.
-	 * @param profileId
-	 *            String
-	 * @return WebProfile
-	 * @throws PayPalRESTException
-	 */
-	public static WebProfile get(String accessToken, String profileId) throws PayPalRESTException {
-		APIContext apiContext = new APIContext(accessToken);
-		return get(apiContext, profileId);
-	}
-
-	/**
-	 * Retrieve the details of a particular web experience profile by passing the ID of the profile to the request URI.
-	 * @param apiContext
-	 *            {@link APIContext} used for the API call.
-	 * @param profileId
-	 *            String
-	 * @return WebProfile
-	 * @throws PayPalRESTException
-	 */
-	public static WebProfile get(APIContext apiContext, String profileId) throws PayPalRESTException {
-		if (apiContext == null) {
-			throw new IllegalArgumentException("APIContext cannot be null");
-		}
-		if (apiContext.getAccessToken() == null || apiContext.getAccessToken().trim().length() <= 0) {
-			throw new IllegalArgumentException("AccessToken cannot be null or empty");
-		}
-		if (apiContext.getHTTPHeaders() == null) {
-			apiContext.setHTTPHeaders(new HashMap<String, String>());
-		}
-		apiContext.getHTTPHeaders().put(Constants.HTTP_CONTENT_TYPE_HEADER, Constants.HTTP_CONTENT_TYPE_JSON);
-		apiContext.setSdkVersion(new SDKVersionImpl());
-		if (profileId == null) {
-			throw new IllegalArgumentException("profileId cannot be null");
-		}
-		Object[] parameters = new Object[] {profileId};
-		String pattern = "v1/payment-experience/web-profiles/{0}";
-		String resourcePath = RESTUtil.formatURIPath(pattern, parameters);
-		String payLoad = "";
-		return configureAndExecute(apiContext, HttpMethod.GET, resourcePath, payLoad, WebProfile.class);
-	}
-
-
-	/**
-	 * Lists all web experience profiles that exist for a merchant (or subject).
-	 * @param accessToken
-	 *            Access Token used for the API call.
-	 * @return WebProfileList
-	 * @throws PayPalRESTException
-	 */
-	public static List<WebProfile> getList(String accessToken) throws PayPalRESTException {
-		APIContext apiContext = new APIContext(accessToken);
-		return getList(apiContext);
-	}
-
-	/**
-	 * Lists all web experience profiles that exist for a merchant (or subject).
-	 * @param apiContext
-	 *            {@link APIContext} used for the API call.
-	 * @return WebProfileList
-	 * @throws PayPalRESTException
-	 */
-	@SuppressWarnings("unchecked")
-	public static List<WebProfile> getList(APIContext apiContext) throws PayPalRESTException {
-		if (apiContext == null) {
-			throw new IllegalArgumentException("APIContext cannot be null");
-		}
-		if (apiContext.getAccessToken() == null || apiContext.getAccessToken().trim().length() <= 0) {
-			throw new IllegalArgumentException("AccessToken cannot be null or empty");
-		}
-		if (apiContext.getHTTPHeaders() == null) {
-			apiContext.setHTTPHeaders(new HashMap<String, String>());
-		}
-		apiContext.getHTTPHeaders().put(Constants.HTTP_CONTENT_TYPE_HEADER, Constants.HTTP_CONTENT_TYPE_JSON);
-		apiContext.setSdkVersion(new SDKVersionImpl());
-		String resourcePath = "v1/payment-experience/web-profiles";
-		String payLoad = "";
-		return configureAndExecute(apiContext, HttpMethod.GET, resourcePath, payLoad, new ArrayList<WebProfile>().getClass());
-	}
-
-
-	/**
-	 * Delete an existing web experience profile by passing the profile ID to the request URI.
-	 * @param accessToken
-	 *            Access Token used for the API call.
-	 * @throws PayPalRESTException
-	 */
-	public void delete(String accessToken) throws PayPalRESTException {
-		APIContext apiContext = new APIContext(accessToken);
-		delete(apiContext);
-		return;
-	}
-
-	/**
-	 * Delete an existing web experience profile by passing the profile ID to the request URI.
-	 * @param apiContext
-	 *            {@link APIContext} used for the API call.
-	 * @throws PayPalRESTException
-	 */
-	public void delete(APIContext apiContext) throws PayPalRESTException {
-		if (apiContext == null) {
-			throw new IllegalArgumentException("APIContext cannot be null");
-		}
-		if (apiContext.getAccessToken() == null || apiContext.getAccessToken().trim().length() <= 0) {
-			throw new IllegalArgumentException("AccessToken cannot be null or empty");
-		}
-		if (apiContext.getHTTPHeaders() == null) {
-			apiContext.setHTTPHeaders(new HashMap<String, String>());
-		}
-		apiContext.getHTTPHeaders().put(Constants.HTTP_CONTENT_TYPE_HEADER, Constants.HTTP_CONTENT_TYPE_JSON);
-		apiContext.setSdkVersion(new SDKVersionImpl());
-		if (this.getId() == null) {
-			throw new IllegalArgumentException("Id cannot be null");
-		}
-			apiContext.setMaskRequestId(true);
-		Object[] parameters = new Object[] {this.getId()};
-		String pattern = "v1/payment-experience/web-profiles/{0}";
-		String resourcePath = RESTUtil.formatURIPath(pattern, parameters);
-		String payLoad = "";
-		configureAndExecute(apiContext, HttpMethod.DELETE, resourcePath, payLoad, null);
-		return;
-	}
-
-}
-=======
-package com.paypal.api.payments;
-
-import java.io.File;
-import java.io.InputStream;
-import java.util.HashMap;
-import java.util.List;
-import java.util.Properties;
-
-import com.paypal.base.Constants;
-import com.paypal.base.rest.APIContext;
-import com.paypal.base.rest.HttpMethod;
-import com.paypal.base.rest.JSONFormatter;
-import com.paypal.base.rest.OAuthTokenCredential;
-import com.paypal.base.rest.PayPalRESTException;
-import com.paypal.base.rest.PayPalResource;
-import com.paypal.base.rest.RESTUtil;
-import com.paypal.base.sdk.info.SDKVersionImpl;
-
-public class WebProfile  {
-
-	/**
-	 * Unique ID of the web experience profile.
-	 */
-	private String id;
-
-	/**
-	 * Name of the web experience profile. Unique only among the profiles for a given merchant.
-	 */
-	private String name;
-
-	/**
-	 * Parameters for flow configuration.
-	 */
-	private FlowConfig flowConfig;
-
-	/**
-	 * Parameters for input fields customization.
-	 */
-	private InputFields inputFields;
-
-	/**
-	 * Parameters for style and presentation.
-	 */
-	private Presentation presentation;
-
-	/**
-	 * Returns the last request sent to the Service
-	 *
-	 * @return Last request sent to the server
-	 */
-	public static String getLastRequest() {
-		return PayPalResource.getLastRequest();
-	}
-
-	/**
-	 * Returns the last response returned by the Service
-	 *
-	 * @return Last response got from the Service
-	 */
-	public static String getLastResponse() {
-		return PayPalResource.getLastResponse();
-	}
-
-	/**
-	 * Initialize using InputStream(of a Properties file)
-	 *
-	 * @param is
-	 *            InputStream
-	 * @throws PayPalRESTException
-	 * @return OAuthTokenCredential instance using client ID and client secret loaded from configuration.
-	 */
-	public static OAuthTokenCredential initConfig(InputStream is) throws PayPalRESTException {
-		return PayPalResource.initConfig(is);
-	}
-
-	/**
-	 * Initialize using a File(Properties file)
-	 *
-	 * @param file
-	 *            File object of a properties entity
-	 * @throws PayPalRESTException
-	 * @return OAuthTokenCredential instance using client ID and client secret loaded from configuration.
-	 */
-	public static OAuthTokenCredential initConfig(File file) throws PayPalRESTException {
-		return PayPalResource.initConfig(file);
-	}
-
-	/**
-	 * Initialize using Properties
-	 *
-	 * @param properties
-	 *            Properties object
-	 * @return OAuthTokenCredential instance using client ID and client secret loaded from configuration.
-	 */
-	public static OAuthTokenCredential initConfig(Properties properties) {
-		return PayPalResource.initConfig(properties);
-	}
-	/**
-	 * Default Constructor
-	 */
-	public WebProfile() {
-	}
-
-	/**
-	 * Parameterized Constructor
-	 */
-	public WebProfile(String name) {
-		this.name = name;
-	}
-
-
-	/**
-	 * Setter for id
-	 */
-	public WebProfile setId(String id) {
-		this.id = id;
-		return this;
-	}
-
-	/**
-	 * Getter for id
-	 */
-	public String getId() {
-		return this.id;
-	}
-
-
-	/**
-	 * Setter for name
-	 */
-	public WebProfile setName(String name) {
-		this.name = name;
-		return this;
-	}
-
-	/**
-	 * Getter for name
-	 */
-	public String getName() {
-		return this.name;
-	}
-
-
-	/**
-	 * Setter for flowConfig
-	 */
-	public WebProfile setFlowConfig(FlowConfig flowConfig) {
-		this.flowConfig = flowConfig;
-		return this;
-	}
-
-	/**
-	 * Getter for flowConfig
-	 */
-	public FlowConfig getFlowConfig() {
-		return this.flowConfig;
-	}
-
-
-	/**
-	 * Setter for inputFields
-	 */
-	public WebProfile setInputFields(InputFields inputFields) {
-		this.inputFields = inputFields;
-		return this;
-	}
-
-	/**
-	 * Getter for inputFields
-	 */
-	public InputFields getInputFields() {
-		return this.inputFields;
-	}
-
-
-	/**
-	 * Setter for presentation
-	 */
-	public WebProfile setPresentation(Presentation presentation) {
-		this.presentation = presentation;
-		return this;
-	}
-
-	/**
-	 * Getter for presentation
-	 */
-	public Presentation getPresentation() {
-		return this.presentation;
-	}
-
-
-	/**
-	 * Create a web experience profile by passing the name of the profile and other profile details in the request JSON to the request URI.
-	 * @param accessToken
-	 *            Access Token used for the API call.
-	 * @return CreateProfileResponse
-	 * @throws PayPalRESTException
-	 */
-	public CreateProfileResponse create(String accessToken) throws PayPalRESTException {
-		APIContext apiContext = new APIContext(accessToken);
-		return create(apiContext);
-	}
-
-	/**
-	 * Create a web experience profile by passing the name of the profile and other profile details in the request JSON to the request URI.
-	 * @param apiContext
-	 *            {@link APIContext} used for the API call.
-	 * @return CreateProfileResponse
-	 * @throws PayPalRESTException
-	 */
-	public CreateProfileResponse create(APIContext apiContext) throws PayPalRESTException {
-		if (apiContext == null) {
-			throw new IllegalArgumentException("APIContext cannot be null");
-		}
-		if (apiContext.getAccessToken() == null || apiContext.getAccessToken().trim().length() <= 0) {
-			throw new IllegalArgumentException("AccessToken cannot be null or empty");
-		}
-		if (apiContext.getHTTPHeaders() == null) {
-			apiContext.setHTTPHeaders(new HashMap<String, String>());
-		}
-		apiContext.getHTTPHeaders().put(Constants.HTTP_CONTENT_TYPE_HEADER, Constants.HTTP_CONTENT_TYPE_JSON);
-		apiContext.setSdkVersion(new SDKVersionImpl());
-		String resourcePath = "v1/payment-experience/web-profiles";
-		String payLoad = this.toJSON();
-		return PayPalResource.configureAndExecute(apiContext, HttpMethod.POST, resourcePath, payLoad, CreateProfileResponse.class);
-	}
-
-
-	/**
-	 * Update a web experience profile by passing the ID of the profile to the request URI. In addition, pass the profile details in the request JSON. If your request does not include values for all profile detail fields, the previously set values for the omitted fields are removed by this operation.
-	 * @param accessToken
-	 *            Access Token used for the API call.
-	 * @return 
-	 * @throws PayPalRESTException
-	 */
-	public void update(String accessToken) throws PayPalRESTException {
-		APIContext apiContext = new APIContext(accessToken);
-		update(apiContext);
-		return;
-	}
-
-	/**
-	 * Update a web experience profile by passing the ID of the profile to the request URI. In addition, pass the profile details in the request JSON. If your request does not include values for all profile detail fields, the previously set values for the omitted fields are removed by this operation.
-	 * @param apiContext
-	 *            {@link APIContext} used for the API call.
-	 * @return 
-	 * @throws PayPalRESTException
-	 */
-	public void update(APIContext apiContext) throws PayPalRESTException {
-		if (apiContext == null) {
-			throw new IllegalArgumentException("APIContext cannot be null");
-		}
-		if (apiContext.getAccessToken() == null || apiContext.getAccessToken().trim().length() <= 0) {
-			throw new IllegalArgumentException("AccessToken cannot be null or empty");
-		}
-		if (apiContext.getHTTPHeaders() == null) {
-			apiContext.setHTTPHeaders(new HashMap<String, String>());
-		}
-		apiContext.getHTTPHeaders().put(Constants.HTTP_CONTENT_TYPE_HEADER, Constants.HTTP_CONTENT_TYPE_JSON);
-		apiContext.setSdkVersion(new SDKVersionImpl());
-		if (this.getId() == null) {
-			throw new IllegalArgumentException("Id cannot be null");
-		}
-		Object[] parameters = new Object[] {this.getId()};
-		String pattern = "v1/payment-experience/web-profiles/{0}";
-		String resourcePath = RESTUtil.formatURIPath(pattern, parameters);
-		String payLoad = this.toJSON();
-		PayPalResource.configureAndExecute(apiContext, HttpMethod.PUT, resourcePath, payLoad, null);
-		return;
-	}
-
-
-	/**
-	 * Partially update an existing web experience profile by passing the ID of the profile to the request URI. In addition, pass a patch object in the request JSON that specifies the operation to perform, path of the profile location to update, and a new value if needed to complete the operation.
-	 * @param accessToken
-	 *            Access Token used for the API call.
-	 * @param patchRequest
-	 *            PatchRequest
-	 * @return 
-	 * @throws PayPalRESTException
-	 */
-	public void partialUpdate(String accessToken, PatchRequest patchRequest) throws PayPalRESTException {
-		APIContext apiContext = new APIContext(accessToken);
-		partialUpdate(apiContext, patchRequest);
-		return;
-	}
-
-	/**
-	 * Partially update an existing web experience profile by passing the ID of the profile to the request URI. In addition, pass a patch object in the request JSON that specifies the operation to perform, path of the profile location to update, and a new value if needed to complete the operation.
-	 * @param apiContext
-	 *            {@link APIContext} used for the API call.
-	 * @param patchRequest
-	 *            PatchRequest
-	 * @return 
-	 * @throws PayPalRESTException
-	 */
-	public void partialUpdate(APIContext apiContext, PatchRequest patchRequest) throws PayPalRESTException {
-		if (apiContext == null) {
-			throw new IllegalArgumentException("APIContext cannot be null");
-		}
-		if (apiContext.getAccessToken() == null || apiContext.getAccessToken().trim().length() <= 0) {
-			throw new IllegalArgumentException("AccessToken cannot be null or empty");
-		}
-		if (apiContext.getHTTPHeaders() == null) {
-			apiContext.setHTTPHeaders(new HashMap<String, String>());
-		}
-		apiContext.getHTTPHeaders().put(Constants.HTTP_CONTENT_TYPE_HEADER, Constants.HTTP_CONTENT_TYPE_JSON);
-		apiContext.setSdkVersion(new SDKVersionImpl());
-		if (this.getId() == null) {
-			throw new IllegalArgumentException("Id cannot be null");
-		}
-		if (patchRequest == null) {
-			throw new IllegalArgumentException("patchRequest cannot be null");
-		}
-		Object[] parameters = new Object[] {this.getId()};
-		String pattern = "v1/payment-experience/web-profiles/{0}";
-		String resourcePath = RESTUtil.formatURIPath(pattern, parameters);
-		String payLoad = patchRequest.toJSON();
-		PayPalResource.configureAndExecute(apiContext, HttpMethod.PATCH, resourcePath, payLoad, null);
-		return;
-	}
-
-
-	/**
-	 * Retrieve the details of a particular web experience profile by passing the ID of the profile to the request URI.
-	 * @param accessToken
-	 *            Access Token used for the API call.
-	 * @param profileId
-	 *            String
-	 * @return WebProfile
-	 * @throws PayPalRESTException
-	 */
-	public static WebProfile get(String accessToken, String profileId) throws PayPalRESTException {
-		APIContext apiContext = new APIContext(accessToken);
-		return get(apiContext, profileId);
-	}
-
-	/**
-	 * Retrieve the details of a particular web experience profile by passing the ID of the profile to the request URI.
-	 * @param apiContext
-	 *            {@link APIContext} used for the API call.
-	 * @param profileId
-	 *            String
-	 * @return WebProfile
-	 * @throws PayPalRESTException
-	 */
-	public static WebProfile get(APIContext apiContext, String profileId) throws PayPalRESTException {
-		if (apiContext == null) {
-			throw new IllegalArgumentException("APIContext cannot be null");
-		}
-		if (apiContext.getAccessToken() == null || apiContext.getAccessToken().trim().length() <= 0) {
-			throw new IllegalArgumentException("AccessToken cannot be null or empty");
-		}
-		if (apiContext.getHTTPHeaders() == null) {
-			apiContext.setHTTPHeaders(new HashMap<String, String>());
-		}
-		apiContext.getHTTPHeaders().put(Constants.HTTP_CONTENT_TYPE_HEADER, Constants.HTTP_CONTENT_TYPE_JSON);
-		apiContext.setSdkVersion(new SDKVersionImpl());
-		if (profileId == null) {
-			throw new IllegalArgumentException("profileId cannot be null");
-		}
-		Object[] parameters = new Object[] {profileId};
-		String pattern = "v1/payment-experience/web-profiles/{0}";
-		String resourcePath = RESTUtil.formatURIPath(pattern, parameters);
-		String payLoad = "";
-		return PayPalResource.configureAndExecute(apiContext, HttpMethod.GET, resourcePath, payLoad, WebProfile.class);
-	}
-
-
-	/**
-	 * Lists all web experience profiles that exist for a merchant (or subject).
-	 * @param accessToken
-	 *            Access Token used for the API call.
-	 * @return WebProfileList
-	 * @throws PayPalRESTException
-	 */
-	public static List<WebProfile> getList(String accessToken) throws PayPalRESTException {
-		APIContext apiContext = new APIContext(accessToken);
-		return getList(apiContext);
-	}
-
-	/**
-	 * Lists all web experience profiles that exist for a merchant (or subject).
-	 * @param apiContext
-	 *            {@link APIContext} used for the API call.
-	 * @return WebProfileList
-	 * @throws PayPalRESTException
-	 */
-	public static List<WebProfile> getList(APIContext apiContext) throws PayPalRESTException {
-		if (apiContext == null) {
-			throw new IllegalArgumentException("APIContext cannot be null");
-		}
-		if (apiContext.getAccessToken() == null || apiContext.getAccessToken().trim().length() <= 0) {
-			throw new IllegalArgumentException("AccessToken cannot be null or empty");
-		}
-		if (apiContext.getHTTPHeaders() == null) {
-			apiContext.setHTTPHeaders(new HashMap<String, String>());
-		}
-		apiContext.getHTTPHeaders().put(Constants.HTTP_CONTENT_TYPE_HEADER, Constants.HTTP_CONTENT_TYPE_JSON);
-		apiContext.setSdkVersion(new SDKVersionImpl());
-		String resourcePath = "v1/payment-experience/web-profiles";
-		String payLoad = "";
-		return PayPalResource.configureAndExecute(apiContext, HttpMethod.GET, resourcePath, payLoad, WebProfileList.class);
-	}
-
-
-	/**
-	 * Delete an existing web experience profile by passing the profile ID to the request URI.
-	 * @param accessToken
-	 *            Access Token used for the API call.
-	 * @return 
-	 * @throws PayPalRESTException
-	 */
-	public void delete(String accessToken) throws PayPalRESTException {
-		APIContext apiContext = new APIContext(accessToken);
-		delete(apiContext);
-		return;
-	}
-
-	/**
-	 * Delete an existing web experience profile by passing the profile ID to the request URI.
-	 * @param apiContext
-	 *            {@link APIContext} used for the API call.
-	 * @return 
-	 * @throws PayPalRESTException
-	 */
-	public void delete(APIContext apiContext) throws PayPalRESTException {
-		if (apiContext == null) {
-			throw new IllegalArgumentException("APIContext cannot be null");
-		}
-		if (apiContext.getAccessToken() == null || apiContext.getAccessToken().trim().length() <= 0) {
-			throw new IllegalArgumentException("AccessToken cannot be null or empty");
-		}
-		if (apiContext.getHTTPHeaders() == null) {
-			apiContext.setHTTPHeaders(new HashMap<String, String>());
-		}
-		apiContext.getHTTPHeaders().put(Constants.HTTP_CONTENT_TYPE_HEADER, Constants.HTTP_CONTENT_TYPE_JSON);
-		apiContext.setSdkVersion(new SDKVersionImpl());
-		if (this.getId() == null) {
-			throw new IllegalArgumentException("Id cannot be null");
-		}
-			apiContext.setMaskRequestId(true);
-		Object[] parameters = new Object[] {this.getId()};
-		String pattern = "v1/payment-experience/web-profiles/{0}";
-		String resourcePath = RESTUtil.formatURIPath(pattern, parameters);
-		String payLoad = "";
-		PayPalResource.configureAndExecute(apiContext, HttpMethod.DELETE, resourcePath, payLoad, null);
-		return;
-	}
-
-	/**
-	 * Returns a JSON string corresponding to object state
-	 *
-	 * @return JSON representation
-	 */
-	public String toJSON() {
-		return JSONFormatter.toJSON(this);
-	}
-
-	@Override
-	public String toString() {
-		return toJSON();
-	}
-}
->>>>>>> eb62f794
+package com.paypal.api.payments;
+
+import java.io.File;
+import java.io.InputStream;
+import java.util.HashMap;
+import java.util.List;
+import java.util.Properties;
+
+import com.paypal.base.Constants;
+import com.paypal.base.rest.APIContext;
+import com.paypal.base.rest.HttpMethod;
+import com.paypal.base.rest.JSONFormatter;
+import com.paypal.base.rest.OAuthTokenCredential;
+import com.paypal.base.rest.PayPalRESTException;
+import com.paypal.base.rest.PayPalResource;
+import com.paypal.base.rest.RESTUtil;
+import com.paypal.base.sdk.info.SDKVersionImpl;
+
+public class WebProfile  {
+
+	/**
+	 * Unique ID of the web experience profile.
+	 */
+	private String id;
+
+	/**
+	 * Name of the web experience profile. Unique only among the profiles for a given merchant.
+	 */
+	private String name;
+
+	/**
+	 * Parameters for flow configuration.
+	 */
+	private FlowConfig flowConfig;
+
+	/**
+	 * Parameters for input fields customization.
+	 */
+	private InputFields inputFields;
+
+	/**
+	 * Parameters for style and presentation.
+	 */
+	private Presentation presentation;
+
+	/**
+	 * Returns the last request sent to the Service
+	 *
+	 * @return Last request sent to the server
+	 */
+	public static String getLastRequest() {
+		return PayPalResource.getLastRequest();
+	}
+
+	/**
+	 * Returns the last response returned by the Service
+	 *
+	 * @return Last response got from the Service
+	 */
+	public static String getLastResponse() {
+		return PayPalResource.getLastResponse();
+	}
+
+	/**
+	 * Initialize using InputStream(of a Properties file)
+	 *
+	 * @param is
+	 *            InputStream
+	 * @throws PayPalRESTException
+	 * @return OAuthTokenCredential instance using client ID and client secret loaded from configuration.
+	 */
+	public static OAuthTokenCredential initConfig(InputStream is) throws PayPalRESTException {
+		return PayPalResource.initConfig(is);
+	}
+
+	/**
+	 * Initialize using a File(Properties file)
+	 *
+	 * @param file
+	 *            File object of a properties entity
+	 * @throws PayPalRESTException
+	 * @return OAuthTokenCredential instance using client ID and client secret loaded from configuration.
+	 */
+	public static OAuthTokenCredential initConfig(File file) throws PayPalRESTException {
+		return PayPalResource.initConfig(file);
+	}
+
+	/**
+	 * Initialize using Properties
+	 *
+	 * @param properties
+	 *            Properties object
+	 * @return OAuthTokenCredential instance using client ID and client secret loaded from configuration.
+	 */
+	public static OAuthTokenCredential initConfig(Properties properties) {
+		return PayPalResource.initConfig(properties);
+	}
+	/**
+	 * Default Constructor
+	 */
+	public WebProfile() {
+	}
+
+	/**
+	 * Parameterized Constructor
+	 */
+	public WebProfile(String name) {
+		this.name = name;
+	}
+
+
+	/**
+	 * Setter for id
+	 */
+	public WebProfile setId(String id) {
+		this.id = id;
+		return this;
+	}
+
+	/**
+	 * Getter for id
+	 */
+	public String getId() {
+		return this.id;
+	}
+
+
+	/**
+	 * Setter for name
+	 */
+	public WebProfile setName(String name) {
+		this.name = name;
+		return this;
+	}
+
+	/**
+	 * Getter for name
+	 */
+	public String getName() {
+		return this.name;
+	}
+
+
+	/**
+	 * Setter for flowConfig
+	 */
+	public WebProfile setFlowConfig(FlowConfig flowConfig) {
+		this.flowConfig = flowConfig;
+		return this;
+	}
+
+	/**
+	 * Getter for flowConfig
+	 */
+	public FlowConfig getFlowConfig() {
+		return this.flowConfig;
+	}
+
+
+	/**
+	 * Setter for inputFields
+	 */
+	public WebProfile setInputFields(InputFields inputFields) {
+		this.inputFields = inputFields;
+		return this;
+	}
+
+	/**
+	 * Getter for inputFields
+	 */
+	public InputFields getInputFields() {
+		return this.inputFields;
+	}
+
+
+	/**
+	 * Setter for presentation
+	 */
+	public WebProfile setPresentation(Presentation presentation) {
+		this.presentation = presentation;
+		return this;
+	}
+
+	/**
+	 * Getter for presentation
+	 */
+	public Presentation getPresentation() {
+		return this.presentation;
+	}
+
+
+	/**
+	 * Create a web experience profile by passing the name of the profile and other profile details in the request JSON to the request URI.
+	 * @param accessToken
+	 *            Access Token used for the API call.
+	 * @return CreateProfileResponse
+	 * @throws PayPalRESTException
+	 */
+	public CreateProfileResponse create(String accessToken) throws PayPalRESTException {
+		APIContext apiContext = new APIContext(accessToken);
+		return create(apiContext);
+	}
+
+	/**
+	 * Create a web experience profile by passing the name of the profile and other profile details in the request JSON to the request URI.
+	 * @param apiContext
+	 *            {@link APIContext} used for the API call.
+	 * @return CreateProfileResponse
+	 * @throws PayPalRESTException
+	 */
+	public CreateProfileResponse create(APIContext apiContext) throws PayPalRESTException {
+		if (apiContext == null) {
+			throw new IllegalArgumentException("APIContext cannot be null");
+		}
+		if (apiContext.getAccessToken() == null || apiContext.getAccessToken().trim().length() <= 0) {
+			throw new IllegalArgumentException("AccessToken cannot be null or empty");
+		}
+		if (apiContext.getHTTPHeaders() == null) {
+			apiContext.setHTTPHeaders(new HashMap<String, String>());
+		}
+		apiContext.getHTTPHeaders().put(Constants.HTTP_CONTENT_TYPE_HEADER, Constants.HTTP_CONTENT_TYPE_JSON);
+		apiContext.setSdkVersion(new SDKVersionImpl());
+		String resourcePath = "v1/payment-experience/web-profiles";
+		String payLoad = this.toJSON();
+		return PayPalResource.configureAndExecute(apiContext, HttpMethod.POST, resourcePath, payLoad, CreateProfileResponse.class);
+	}
+
+
+	/**
+	 * Update a web experience profile by passing the ID of the profile to the request URI. In addition, pass the profile details in the request JSON. If your request does not include values for all profile detail fields, the previously set values for the omitted fields are removed by this operation.
+	 * @param accessToken
+	 *            Access Token used for the API call.
+	 * @return 
+	 * @throws PayPalRESTException
+	 */
+	public void update(String accessToken) throws PayPalRESTException {
+		APIContext apiContext = new APIContext(accessToken);
+		update(apiContext);
+		return;
+	}
+
+	/**
+	 * Update a web experience profile by passing the ID of the profile to the request URI. In addition, pass the profile details in the request JSON. If your request does not include values for all profile detail fields, the previously set values for the omitted fields are removed by this operation.
+	 * @param apiContext
+	 *            {@link APIContext} used for the API call.
+	 * @return 
+	 * @throws PayPalRESTException
+	 */
+	public void update(APIContext apiContext) throws PayPalRESTException {
+		if (apiContext == null) {
+			throw new IllegalArgumentException("APIContext cannot be null");
+		}
+		if (apiContext.getAccessToken() == null || apiContext.getAccessToken().trim().length() <= 0) {
+			throw new IllegalArgumentException("AccessToken cannot be null or empty");
+		}
+		if (apiContext.getHTTPHeaders() == null) {
+			apiContext.setHTTPHeaders(new HashMap<String, String>());
+		}
+		apiContext.getHTTPHeaders().put(Constants.HTTP_CONTENT_TYPE_HEADER, Constants.HTTP_CONTENT_TYPE_JSON);
+		apiContext.setSdkVersion(new SDKVersionImpl());
+		if (this.getId() == null) {
+			throw new IllegalArgumentException("Id cannot be null");
+		}
+		Object[] parameters = new Object[] {this.getId()};
+		String pattern = "v1/payment-experience/web-profiles/{0}";
+		String resourcePath = RESTUtil.formatURIPath(pattern, parameters);
+		String payLoad = this.toJSON();
+		PayPalResource.configureAndExecute(apiContext, HttpMethod.PUT, resourcePath, payLoad, null);
+		return;
+	}
+
+
+	/**
+	 * Partially update an existing web experience profile by passing the ID of the profile to the request URI. In addition, pass a patch object in the request JSON that specifies the operation to perform, path of the profile location to update, and a new value if needed to complete the operation.
+	 * @param accessToken
+	 *            Access Token used for the API call.
+	 * @param patchRequest
+	 *            PatchRequest
+	 * @return 
+	 * @throws PayPalRESTException
+	 */
+	public void partialUpdate(String accessToken, PatchRequest patchRequest) throws PayPalRESTException {
+		APIContext apiContext = new APIContext(accessToken);
+		partialUpdate(apiContext, patchRequest);
+		return;
+	}
+
+	/**
+	 * Partially update an existing web experience profile by passing the ID of the profile to the request URI. In addition, pass a patch object in the request JSON that specifies the operation to perform, path of the profile location to update, and a new value if needed to complete the operation.
+	 * @param apiContext
+	 *            {@link APIContext} used for the API call.
+	 * @param patchRequest
+	 *            PatchRequest
+	 * @return 
+	 * @throws PayPalRESTException
+	 */
+	public void partialUpdate(APIContext apiContext, PatchRequest patchRequest) throws PayPalRESTException {
+		if (apiContext == null) {
+			throw new IllegalArgumentException("APIContext cannot be null");
+		}
+		if (apiContext.getAccessToken() == null || apiContext.getAccessToken().trim().length() <= 0) {
+			throw new IllegalArgumentException("AccessToken cannot be null or empty");
+		}
+		if (apiContext.getHTTPHeaders() == null) {
+			apiContext.setHTTPHeaders(new HashMap<String, String>());
+		}
+		apiContext.getHTTPHeaders().put(Constants.HTTP_CONTENT_TYPE_HEADER, Constants.HTTP_CONTENT_TYPE_JSON);
+		apiContext.setSdkVersion(new SDKVersionImpl());
+		if (this.getId() == null) {
+			throw new IllegalArgumentException("Id cannot be null");
+		}
+		if (patchRequest == null) {
+			throw new IllegalArgumentException("patchRequest cannot be null");
+		}
+		Object[] parameters = new Object[] {this.getId()};
+		String pattern = "v1/payment-experience/web-profiles/{0}";
+		String resourcePath = RESTUtil.formatURIPath(pattern, parameters);
+		String payLoad = patchRequest.toJSON();
+		PayPalResource.configureAndExecute(apiContext, HttpMethod.PATCH, resourcePath, payLoad, null);
+		return;
+	}
+
+
+	/**
+	 * Retrieve the details of a particular web experience profile by passing the ID of the profile to the request URI.
+	 * @param accessToken
+	 *            Access Token used for the API call.
+	 * @param profileId
+	 *            String
+	 * @return WebProfile
+	 * @throws PayPalRESTException
+	 */
+	public static WebProfile get(String accessToken, String profileId) throws PayPalRESTException {
+		APIContext apiContext = new APIContext(accessToken);
+		return get(apiContext, profileId);
+	}
+
+	/**
+	 * Retrieve the details of a particular web experience profile by passing the ID of the profile to the request URI.
+	 * @param apiContext
+	 *            {@link APIContext} used for the API call.
+	 * @param profileId
+	 *            String
+	 * @return WebProfile
+	 * @throws PayPalRESTException
+	 */
+	public static WebProfile get(APIContext apiContext, String profileId) throws PayPalRESTException {
+		if (apiContext == null) {
+			throw new IllegalArgumentException("APIContext cannot be null");
+		}
+		if (apiContext.getAccessToken() == null || apiContext.getAccessToken().trim().length() <= 0) {
+			throw new IllegalArgumentException("AccessToken cannot be null or empty");
+		}
+		if (apiContext.getHTTPHeaders() == null) {
+			apiContext.setHTTPHeaders(new HashMap<String, String>());
+		}
+		apiContext.getHTTPHeaders().put(Constants.HTTP_CONTENT_TYPE_HEADER, Constants.HTTP_CONTENT_TYPE_JSON);
+		apiContext.setSdkVersion(new SDKVersionImpl());
+		if (profileId == null) {
+			throw new IllegalArgumentException("profileId cannot be null");
+		}
+		Object[] parameters = new Object[] {profileId};
+		String pattern = "v1/payment-experience/web-profiles/{0}";
+		String resourcePath = RESTUtil.formatURIPath(pattern, parameters);
+		String payLoad = "";
+		return PayPalResource.configureAndExecute(apiContext, HttpMethod.GET, resourcePath, payLoad, WebProfile.class);
+	}
+
+
+	/**
+	 * Lists all web experience profiles that exist for a merchant (or subject).
+	 * @param accessToken
+	 *            Access Token used for the API call.
+	 * @return WebProfileList
+	 * @throws PayPalRESTException
+	 */
+	public static List<WebProfile> getList(String accessToken) throws PayPalRESTException {
+		APIContext apiContext = new APIContext(accessToken);
+		return getList(apiContext);
+	}
+
+	/**
+	 * Lists all web experience profiles that exist for a merchant (or subject).
+	 * @param apiContext
+	 *            {@link APIContext} used for the API call.
+	 * @return WebProfileList
+	 * @throws PayPalRESTException
+	 */
+	public static List<WebProfile> getList(APIContext apiContext) throws PayPalRESTException {
+		if (apiContext == null) {
+			throw new IllegalArgumentException("APIContext cannot be null");
+		}
+		if (apiContext.getAccessToken() == null || apiContext.getAccessToken().trim().length() <= 0) {
+			throw new IllegalArgumentException("AccessToken cannot be null or empty");
+		}
+		if (apiContext.getHTTPHeaders() == null) {
+			apiContext.setHTTPHeaders(new HashMap<String, String>());
+		}
+		apiContext.getHTTPHeaders().put(Constants.HTTP_CONTENT_TYPE_HEADER, Constants.HTTP_CONTENT_TYPE_JSON);
+		apiContext.setSdkVersion(new SDKVersionImpl());
+		String resourcePath = "v1/payment-experience/web-profiles";
+		String payLoad = "";
+		return PayPalResource.configureAndExecute(apiContext, HttpMethod.GET, resourcePath, payLoad, WebProfileList.class);
+	}
+
+
+	/**
+	 * Delete an existing web experience profile by passing the profile ID to the request URI.
+	 * @param accessToken
+	 *            Access Token used for the API call.
+	 * @return 
+	 * @throws PayPalRESTException
+	 */
+	public void delete(String accessToken) throws PayPalRESTException {
+		APIContext apiContext = new APIContext(accessToken);
+		delete(apiContext);
+		return;
+	}
+
+	/**
+	 * Delete an existing web experience profile by passing the profile ID to the request URI.
+	 * @param apiContext
+	 *            {@link APIContext} used for the API call.
+	 * @return 
+	 * @throws PayPalRESTException
+	 */
+	public void delete(APIContext apiContext) throws PayPalRESTException {
+		if (apiContext == null) {
+			throw new IllegalArgumentException("APIContext cannot be null");
+		}
+		if (apiContext.getAccessToken() == null || apiContext.getAccessToken().trim().length() <= 0) {
+			throw new IllegalArgumentException("AccessToken cannot be null or empty");
+		}
+		if (apiContext.getHTTPHeaders() == null) {
+			apiContext.setHTTPHeaders(new HashMap<String, String>());
+		}
+		apiContext.getHTTPHeaders().put(Constants.HTTP_CONTENT_TYPE_HEADER, Constants.HTTP_CONTENT_TYPE_JSON);
+		apiContext.setSdkVersion(new SDKVersionImpl());
+		if (this.getId() == null) {
+			throw new IllegalArgumentException("Id cannot be null");
+		}
+			apiContext.setMaskRequestId(true);
+		Object[] parameters = new Object[] {this.getId()};
+		String pattern = "v1/payment-experience/web-profiles/{0}";
+		String resourcePath = RESTUtil.formatURIPath(pattern, parameters);
+		String payLoad = "";
+		PayPalResource.configureAndExecute(apiContext, HttpMethod.DELETE, resourcePath, payLoad, null);
+		return;
+	}
+
+	/**
+	 * Returns a JSON string corresponding to object state
+	 *
+	 * @return JSON representation
+	 */
+	public String toJSON() {
+		return JSONFormatter.toJSON(this);
+	}
+
+	@Override
+	public String toString() {
+		return toJSON();
+	}
+}